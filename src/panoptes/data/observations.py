--- conflicted
+++ resolved
@@ -97,7 +97,6 @@
 
         return images_df
 
-<<<<<<< HEAD
     def get_image_list(self, bucket: str | None = None, file_ext: str = '.fits.fz'):
         """Get the images for the observation.
 
@@ -119,8 +118,6 @@
 
         return image_list
 
-=======
->>>>>>> 19fd7599
     def download_images(self, image_list=None, output_dir=None, show_progress=True,
                         warn_on_error=True
                         ):
