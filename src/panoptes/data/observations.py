import shutil
import warnings
<<<<<<< HEAD
=======
from dataclasses import dataclass
from datetime import datetime
>>>>>>> aab41d2c
from pathlib import Path

import numpy as np
import pandas as pd
from astropy.nddata import Cutout2D, CCDData
from astropy.utils.data import download_file
from astropy.wcs import FITSFixedWarning
from tqdm.auto import tqdm

from panoptes.utils.images import fits as fits_utils
from panoptes.data.settings import CloudSettings

warnings.filterwarnings('ignore', category=FITSFixedWarning)


<<<<<<< HEAD
=======
@dataclass
class ObservationPathInfo:
    """Parse the location path for an image.

    This is a small dataclass that offers some convenience methods for dealing
    with a path based on the image id.

    This would usually be instantiated via `path`:

    ..doctest::

        >>> from panoptes.data.observations import ObservationPathInfo
        >>> bucket_path = 'gs://panoptes-images-background/PAN012/Hd189733/358d0f/20180824T035917/20180824T040118.fits'
        >>> path_info = ObservationPathInfo(path=bucket_path)

        >>> path_info.id
        'PAN012_358d0f_20180824T035917_20180824T040118'

        >>> path_info.unit_id
        'PAN012'

        >>> path_info.sequence_id
        'PAN012_358d0f_20180824T035917'

        >>> path_info.image_id
        'PAN012_358d0f_20180824T040118'

        >>> path_info.as_path(base='/tmp', ext='.jpg')
        '/tmp/PAN012/358d0f/20180824T035917/20180824T040118.jpg'

        >>> ObservationPathInfo(path='foobar')
        Traceback (most recent call last):
          ...
        ValueError: Invalid path received: self.path='foobar'


    """
    path: Union[str, Path] = None
    unit_id: str = None
    camera_id: str = None
    field_name: str = None
    sequence_time: Union[str, datetime, Time] = None
    image_time: Union[str, datetime, Time] = None

    def __post_init__(self):
        """Parse the path when provided upon initialization."""
        if self.path is not None:
            path_match = PATH_MATCHER.match(self.path)
            if path_match is None:
                raise ValueError(f'Invalid path received: {self.path}')

            self.unit_id = path_match.group('unit_id')
            self.camera_id = path_match.group('camera_id')
            self.field_name = path_match.group('field_name')
            self.sequence_time = Time(parse_date(path_match.group('sequence_time')))
            self.image_time = Time(parse_date(path_match.group('image_time')))

    @property
    def id(self):
        """Full path info joined with underscores"""
        return self.get_full_id()

    @property
    def sequence_id(self) -> str:
        """The sequence id."""
        return f'{self.unit_id}_{self.camera_id}_{flatten_time(self.sequence_time)}'

    @property
    def image_id(self) -> str:
        """The matched image id."""
        return f'{self.unit_id}_{self.camera_id}_{flatten_time(self.image_time)}'

    def as_path(self, base: Union[Path, str] = None, ext: str = None) -> Path:
        """Return a Path object."""
        image_str = flatten_time(self.image_time)
        if ext is not None:
            image_str = f'{image_str}.{ext}'

        full_path = Path(self.unit_id, self.camera_id, flatten_time(self.sequence_time), image_str)

        if base is not None:
            full_path = base / full_path

        return full_path

    def get_full_id(self, sep='_') -> str:
        """Returns the full path id with the given separator."""
        return f'{sep}'.join([
            self.unit_id,
            self.camera_id,
            flatten_time(self.sequence_time),
            flatten_time(self.image_time)
        ])

    @classmethod
    def from_fits(cls, fits_file):
        header = fits_utils.getheader(fits_file)
        return cls.from_fits_header(header)

    @classmethod
    def from_fits_header(cls, header):
        try:
            new_instance = cls(path=header['FILENAME'])
        except ValueError:
            sequence_id = header['SEQID']
            image_id = header['IMAGEID']
            unit_id, camera_id, sequence_time = sequence_id.split('_')
            _, _, image_time = image_id.split('_')

            new_instance = cls(unit_id=unit_id,
                               camera_id=camera_id,
                               sequence_time=Time(parse_date(sequence_time)),
                               image_time=Time(parse_date(image_time)))

        return new_instance


>>>>>>> aab41d2c
class ObservationInfo:
    """A container class for information about an Observation."""

    def __init__(self, sequence_id=None, meta=None, image_query=''):
        """Initialize the observation info with a sequence_id.

        This object will be populated with information about the observation, including
        image metadata and links to raw and processed images. It is mostly a convenience
        class for accessing information about an observation.

        Example:

            >>> from panoptes.data.observations import ObservationInfo
            >>> obs_info = ObservationInfo(sequence_id='PAN012_358d0f_20180824T035917')
            >>> obs_info.sequence_id
            'PAN012_358d0f_20180824T035917'
            >>> len(obs_info.raw_images)
            124


        Args:
            sequence_id: The sequence id of the observation.
            meta: A dictionary of metadata for the observation.
            image_query: A query string to use when querying for images, e.g. 'status != "ERROR"'
        """
        self._settings = CloudSettings()

        if meta is not None:
            self.sequence_id = meta.sequence_id
            self.meta = meta
        else:
            self.sequence_id = sequence_id
            self.meta = dict()

        self.image_metadata = self.get_metadata(query=image_query)
        self.raw_images = self.get_image_list()
        self.processed_images = self.get_image_list(raw=False)

    def get_image_cutout(self, data=None, coords=None, box_size=None, *args, **kwargs):
        """Gets a Cutout2D object for the given coords and box_size."""
        ccd0 = data or self.get_image_data(*args, **kwargs)
        return Cutout2D(ccd0, coords, box_size, copy=True)

    def get_image_data(self, idx=0, use_raw=True):
        """Downloads the image data for the given index."""
        if use_raw:
            image_list = self.raw_images
        else:
            image_list = self.processed_images

        data_img = image_list[idx]
        wcs_img = self.processed_images[idx]

        data0, header0 = fits_utils.getdata(data_img, header=True)
        wcs0 = fits_utils.getwcs(wcs_img)
        ccd0 = CCDData(data0, wcs=wcs0, unit='adu', meta=header0)

        return ccd0

    def get_metadata(self, query=''):
        """Download the image metadata associated with the observation."""
        images_df = pd.read_csv(f'{self._settings.img_metadata_url}?sequence_id={self.sequence_id}')

        # Set a time index.
        images_df.time = pd.to_datetime(images_df.time)
        images_df = images_df.set_index(['time']).sort_index()

        if query > '':
            images_df = images_df.query(query)

        return images_df

    def get_image_list(self, raw=True):
        """Get the images for the observation."""
        if raw:
            bucket = 'panoptes-images-raw'
            file_ext = '.fits.fz'
        else:
            bucket = 'panoptes-images-processed'
            file_ext = '-reduced.fits.fz'

        # Build up the image list from the metadata.
        image_list = [self._settings.img_base_url + '/'
                      + bucket + '/'
                      + str(s).replace("_", "/")
                      + file_ext for s in
                      self.image_metadata.uid.values]

        return image_list


    def download_images(self, image_list=None, output_dir=None, show_progress=True,
                        warn_on_error=True):
        """Download the images to the output directory (by default named after the sequence_id).

        Args:
            image_list: A list of images to download.
            output_dir: The directory to download the images to.
            show_progress: Whether to show a progress bar.
            warn_on_error: If True (default) issue a warning if an image fails to download,
                otherwise raise an exception.
        """
        output_dir = Path(output_dir or self.sequence_id)
        output_dir.mkdir(parents=True, exist_ok=True)

        image_list = image_list or self.raw_images

        if show_progress:
            img_iter = tqdm(image_list)
        else:
            img_iter = image_list

        img_paths = list()
        for img in img_iter:
            try:
                fn = Path(download_file(img, show_progress=False))
                new_fn = output_dir / Path(img).name
                shutil.move(fn, new_fn)
                img_paths.append(str(new_fn))
            except Exception as e:
                if warn_on_error:
                    print(f'Failed to download {img}: {e}')
                else:
                    raise e

        return img_paths

    def __str__(self):
        return f'Obs: seq_id={self.sequence_id} num_images={len(self.raw_images)}'

    def __repr__(self):
        return str(self)<|MERGE_RESOLUTION|>--- conflicted
+++ resolved
@@ -1,27 +1,26 @@
 import shutil
 import warnings
-<<<<<<< HEAD
-=======
 from dataclasses import dataclass
 from datetime import datetime
->>>>>>> aab41d2c
 from pathlib import Path
+from typing import Union
 
 import numpy as np
 import pandas as pd
 from astropy.nddata import Cutout2D, CCDData
+from astropy.time import Time
 from astropy.utils.data import download_file
 from astropy.wcs import FITSFixedWarning
+from dateutil.parser import parse as parse_date
 from tqdm.auto import tqdm
 
 from panoptes.utils.images import fits as fits_utils
-from panoptes.data.settings import CloudSettings
+from panoptes.utils.time import flatten_time
+from panoptes.data.settings import PATH_MATCHER, CloudSettings
 
 warnings.filterwarnings('ignore', category=FITSFixedWarning)
 
 
-<<<<<<< HEAD
-=======
 @dataclass
 class ObservationPathInfo:
     """Parse the location path for an image.
@@ -139,7 +138,6 @@
         return new_instance
 
 
->>>>>>> aab41d2c
 class ObservationInfo:
     """A container class for information about an Observation."""
 
@@ -261,7 +259,7 @@
                 img_paths.append(str(new_fn))
             except Exception as e:
                 if warn_on_error:
-                    print(f'Failed to download {img}: {e}')
+                    warnings.warn(f'Failed to download {img}: {e}')
                 else:
                     raise e
 
